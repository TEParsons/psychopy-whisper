--- conflicted
+++ resolved
@@ -14,350 +14,4 @@
     "recognizeWhisper"
 ]
 
-<<<<<<< HEAD
 __version__ = '0.0.2'  # plugin version
-=======
-import os
-import json
-import psychopy.logging as logging
-from psychopy.preferences import prefs
-from psychopy.sound.audioclip import AudioClip
-from psychopy.sound.transcribe import TranscriptionResult, BaseTranscriber
-
-
-class WhisperTranscriber(BaseTranscriber):
-    """Class for speech-to-text transcription using OpenAI Whisper.
-
-    This class provides an interface for OpenAI Whisper for off-line (local) 
-    speech-to-text transcription in various languages. You must first download
-    the model used for transcription on the local machine.
-
-    This interface uses `faster-whisper` for transcription, which is a version 
-    of the original OpenAI `whisper` library that is optimized for speed.
-
-    Parameters
-    ----------
-    initConfig : dict or None
-        Options to configure the speech-to-text engine during initialization. 
-    
-    """
-    _isLocal = True
-    _engine = u'whisper'
-    _longName = u"OpenAI Whisper"
-    def __init__(self, initConfig=None):
-        super(WhisperTranscriber, self).__init__(initConfig)
-
-        initConfig = {} if initConfig is None else initConfig
-
-        self.userModelDir = None  # directory for user models
-        self._device = initConfig.get('device', 'auto')  # set the device
-        self._modelName = initConfig.get('model_name', 'base.en')  # set the model
-        self._computeType = initConfig.get('compute_type', 'int8')
-
-        import faster_whisper
-
-        # check if `modelName` is valid
-        if self._modelName not in WhisperTranscriber.getAllModels():
-            raise ValueError(
-                "Model `{}` is not available for download.".format(
-                self._modelName))
-
-        # set the directory for the model, create if it doesn't exist
-        userModelDir = os.path.join(
-            prefs.paths['userPrefsDir'], 'cache', 'whisper')
-        if not os.path.isdir(userModelDir):
-            logging.info(
-                "Creating directory for Whisper models: {}".format(
-                    userModelDir))
-            os.mkdir(userModelDir)
-
-        self.userModelDir = userModelDir
-        # self.userModelDir = WhisperTranscriber.downloadModel(self._modelName)
-
-        # setup the model
-        self._model = faster_whisper.WhisperModel(
-            self._modelName, 
-            # device=self._device, 
-            # compute_type=self._computeType,
-            download_root=self.userModelDir)
-
-    @property
-    def device(self):
-        """Device in use (`str`).
-        """
-        return self._device
-    
-    @property
-    def model(self):
-        """Model in use (`str`).
-        """
-        return self._modelName
-
-    @staticmethod
-    def downloadModel(modelName):
-        """Download a model from the internet onto the local machine.
-        
-        Parameters
-        ----------
-        modelName : str
-            Name of the model to download. You can get available models by 
-            calling `getAllModels()`.
-
-        Returns
-        -------
-        str
-            Path to the directory containing the downloaded model.
-
-        Notes
-        -----
-        * In order to download models, you need to have the correct certificates
-          installed on your system.
-        
-        """
-        import faster_whisper
-
-        # check if `modelName` is valid
-        if modelName not in WhisperTranscriber.getAllModels():
-            raise ValueError(
-                "Model `{}` is not available for download.".format(modelName))
-
-        # set the directory for the model, create if it doesn't exist
-        userModelDir = os.path.join(
-            prefs.paths['userPrefsDir'], 'cache', 'whisper')
-        if not os.path.isdir(userModelDir):
-            logging.info(
-                "Creating directory for Whisper models: {}".format(
-                    userModelDir))
-            os.mkdir(userModelDir)
-
-        # download the model
-        faster_whisper.download_model(
-            modelName, 
-            output_dir=userModelDir,
-            local_files_only=False
-        )
-
-        return userModelDir
-
-    @staticmethod
-    def getAllModels():
-        """Get available language models for the Whisper transcriber (`list`).
-
-        Parameters
-        ----------
-        language : str
-            Filter available models by specified language code.
-
-        Returns
-        -------
-        tuple 
-            Sequence of available models.
-
-        """
-        from faster_whisper import utils
-
-        return utils._MODELS
-    
-    def transcribe(self, audioClip, language=None, expectedWords=None, config=None, modelConfig=None, decoderConfig=None):
-        """Perform a speech-to-text transcription of a voice recording.
-
-        Parameters
-        ----------
-        audioClip : AudioClip, ArrayLike
-            Audio clip containing speech to transcribe (e.g., recorded from a
-            microphone). Can be either an :class:`~psychopy.sound.AudioClip` 
-            object or tuple where the first value is as a Nx1 or Nx2 array of 
-            audio samples (`ndarray`) and the second the sample rate (`int`) in 
-            Hertz (e.g., ``(samples, 48000)``).
-        modelConfig : dict or None
-            Configuration options for the model.
-        decoderConfig : dict or None
-            Configuration options for the decoder.
-        config, expectedWords, language : 
-            These params are simply ignored - they are for compatibility only
-
-        Returns
-        -------
-        TranscriptionResult
-            Transcription result instance.
-
-        Notes
-        -----
-        * Audio is down-sampled to 16Khz prior to conversion which may add some
-          overhead.
-
-        """
-        if isinstance(audioClip, AudioClip):  # use raw samples from mic
-            samples = audioClip.samples
-            sr = audioClip.sampleRateHz
-        elif isinstance(audioClip, (list, tuple,)):
-            samples, sr = audioClip
-
-        # whisper requires data to be a flat `float32` array
-        # waveform = np.frombuffer(
-        #     samples, samples.dtype).flatten().astype(np.float32)
-
-        # remove excess channels for recording if not mono audio
-        if samples.ndim > 1:
-            logging.warning(
-                "Audio clip has more than one channel. Only the first channel "
-                "will be used for transcription.")
-            samples = samples[:, 0]
-
-        # sample rate required by the recognizer
-        targetSampleRate = 16_000
-
-        # resample if needed
-        if int(sr) != targetSampleRate:
-            import librosa
-            waveform = librosa.resample(
-                samples, 
-                orig_sr=sr, 
-                target_sr=targetSampleRate)
-        else:
-            waveform = samples
-        
-        # pad and trim the data as required
-        if modelConfig is None:
-            if config is not None:
-                modelConfig = config
-            else:
-                modelConfig = {}
-        decoderConfig = {} if decoderConfig is None else decoderConfig
-
-        # our defaults
-        language = "en" if self._modelName.endswith(".en") else None
-        temperature = modelConfig.get('temperature', 0.0)
-        # timestamps, want this `True` in most cases
-        word_timestamps = modelConfig.get('word_timestamps', True)  
-
-        # initiate the transcription
-        segments, _ = self._model.transcribe(
-            waveform, 
-            language=language, 
-            temperature=temperature, 
-            word_timestamps=word_timestamps,
-            **decoderConfig)
-
-        segments = list(segments)  # expand generator
-
-        # compile words in all segments
-        text = []
-        for segment in segments:
-            text.append(segment.text)
-
-        # create a JSON string from the segments
-        dataStruct = {'segments': {}}  # initialize the data structure
-        for segment in segments:
-            wordDicts = {}
-            for i, word in enumerate(segment.words):
-                wordDicts[i] = {
-                    'word': (word.word).strip(),  # clear whitespace
-                    'start': word.start,
-                    'end': word.end,
-                    'probability': word.probability
-                }
-            dataStruct['segments'][segment.id] = {
-                'id': segment.id,  # enum for segment
-                'seek': segment.seek,  # pos in file
-                'start': segment.start,
-                'end': segment.end,
-                'text': (segment.text).strip(),
-                'tokens': segment.tokens,
-                'temperature': segment.temperature,
-                'avg_logprob': segment.avg_logprob,
-                'compression_ratio': segment.compression_ratio,
-                'no_speech_prob': segment.no_speech_prob,
-                'words': wordDicts
-            }
-
-        text = ' '.join(text).strip()  # remove excess whitespace
-        transcribed = text.split(' ')  # split words 
-
-        # create the response value
-        toReturn = TranscriptionResult(
-            words=transcribed,
-            unknownValue=False,
-            requestFailed=False,
-            engine=self._engine,
-            language=language)
-        toReturn.response = json.dumps(
-            dataStruct, indent=4)  # provide raw response
-
-        self.lastResult = toReturn
-        
-        return toReturn
-    
-
-_whisperTranscriber = None  # instance for the transcriber
-
-def recognizeWhisper(audioClip=None, language=None, expectedWords=None,
-                     config=None):
-    """Perform speech-to-text conversion on the provided audio samples locally 
-    using OpenAI Whisper.
-
-    This is a self-hosted (local) transcription engine. This means that the 
-    actual transcription is done on the host machine, without passing data over 
-    the network. 
-
-    Parameters
-    ----------
-    audioClip : :class:`~psychopy.sound.AudioClip` or None
-        Audio clip containing speech to transcribe (e.g., recorded from a
-        microphone). Specify `None` to initialize a client without performing a
-        transcription, this will reduce latency when the transcriber is invoked
-        in successive calls. Any arguments passed to `config` will be sent to
-        the initialization function of the model if `None`.
-    language : str or None
-        Language code (eg., 'en'). Unused for Whisper since models are 
-        multi-lingual, but may be used in the future. 
-    expectedWords : list or None
-        Not required by Whisper but kept here for compatibility.
-    config : dict or None
-        Additional configuration options for the specified engine. For Whisper,
-        the following configuration dictionary can be used 
-        `{'device': "auto", 'model_name': "base"}`. Values for `'device'` can be 
-        either `'cpu'`, `'gpu'` or `'auto'`, and `'model_name'` can be any value 
-        returned by `.getAllModels()`. 
-
-    Returns
-    -------
-    TranscriptionResult
-        Transcription result object.
-
-    """
-    global _whisperTranscriber
-
-    config = {} if config is None else config
-    onlyInitialize = audioClip is None
-    isInitialized = _whisperTranscriber is not None
-
-    if not isInitialized:
-        # initialization options
-        initConfig = {
-            'device': config.get('device', 'auto'), 
-            'model_name': config.get('model_name', 'tiny.en'),
-            'compute_type': config.get('compute_type', 'int8')
-        }
-        _whisperTranscriber = WhisperTranscriber(initConfig)
-
-    if onlyInitialize:  # only initialize
-        return None 
-    
-    # set parameters which we used to support
-    config['expectedWords'] = expectedWords
-    config['language'] = language
-    
-    # do transcription and return result
-    return _whisperTranscriber.transcribe(audioClip, modelConfig=config)
-
-
-if __name__ == "__main__":
-    # # test transcription
-    # import psychopy.sound as sound
-    # audioPath = 'tests_jfk.flac'
-    # audio = sound.AudioClip.load(audioPath)
-    # result = recognizeWhisper(audio)
-    # print(result.response)  # raw JSON output
-    pass
->>>>>>> 189e53dd
